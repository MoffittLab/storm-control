--- conflicted
+++ resolved
@@ -1,100 +1,92 @@
-#!/usr/bin/python
-#
-## @file
-#
-# Focus lock control specialized for STORM4.
-#
-# Hazen 03/12
-#
+#!/usr/bin/python
+#
+## @file
+#
+# Focus lock control specialized for STORM4.
+#
+# Hazen 03/12
+#
+
+import sc_library.parameters as params
+
+# camera and stage.
+import sc_hardware.madCityLabs.mclController as mclController
+import sc_hardware.thorlabs.uc480Camera as uc480Cam
+
+# focus lock control thread.
+import focuslock.stageOffsetControl as stageOffsetControl
+
+# ir laser control
+import sc_hardware.thorlabs.LDC210 as LDC210
+
+# focus lock dialog.
+import focuslock.focusLockZ as focusLockZ
+
+#
+# Focus Lock Dialog Box specialized for STORM4 with 
+# USB offset detector and MCL objective Z positioner.
+#
+class AFocusLockZ(focusLockZ.FocusLockZCam):
+    def __init__(self, hardware, parameters, parent = None):
 
-import sc_library.parameters as params
+        # STORM4 specific focus lock parameters
+        lock_params = parameters.addSubSection("focuslock")
+        lock_params.add("qpd_zcenter", params.ParameterRangeFloat("Piezo center position in microns",
+                                                                  "qpd_zcenter",
+                                                                  50.0, 0.0, 100.0))
+        lock_params.add("qpd_scale", params.ParameterRangeFloat("Offset to nm calibration value",
+                                                                "qpd_scale",
+                                                                50.0, 0.1, 1000.0))
+        lock_params.add("qpd_sum_min", 50.0)
+        lock_params.add("qpd_sum_max", 256.0)
+        lock_params.add("is_locked_buffer_length", 3)
+        lock_params.add("is_locked_offset_thresh", 1)
+        lock_params.add("ir_power", params.ParameterInt("", "ir_power", 6, is_mutable = False))
+
+        # STORM4 Initialization
+        cam = uc480Cam.CameraQPD(camera_id = 1,
+                                 x_width = 300,
+                                 y_width = 50,
+                                 offset_file = "cam_offsets_storm4_1.txt",
+                                 background = 15250)
 
-# camera and stage.
-import sc_hardware.madCityLabs.mclController as mclController
-import sc_hardware.thorlabs.uc480Camera as uc480Cam
-
-# focus lock control thread.
-import focuslock.stageOffsetControl as stageOffsetControl
-
-# ir laser control
-import sc_hardware.thorlabs.LDC210 as LDC210
-
-# focus lock dialog.
-import focuslock.focusLockZ as focusLockZ
-
-#
-# Focus Lock Dialog Box specialized for STORM4 with 
-# USB offset detector and MCL objective Z positioner.
-#
-class AFocusLockZ(focusLockZ.FocusLockZCam):
-    def __init__(self, hardware, parameters, parent = None):
-<<<<<<< HEAD
-        #cam = uc480Cam.CameraQPD(camera_id = 1, x_width = 300, y_width = 50, background = 15250)
-        cam = uc480Cam.CameraQPD(camera_id = 1,
-                                 x_width = 300,
-                                 y_width = 50,
-                                 offset_file = "cam_offsets_storm4_1.txt",
-                                 background = 15250)
-=======
-
-        # STORM4 specific focus lock parameters
-        lock_params = parameters.addSubSection("focuslock")
-        lock_params.add("qpd_zcenter", params.ParameterRangeFloat("Piezo center position in microns",
-                                                                  "qpd_zcenter",
-                                                                  50.0, 0.0, 100.0))
-        lock_params.add("qpd_scale", params.ParameterRangeFloat("Offset to nm calibration value",
-                                                                "qpd_scale",
-                                                                50.0, 0.1, 1000.0))
-        lock_params.add("qpd_sum_min", 50.0)
-        lock_params.add("qpd_sum_max", 256.0)
-        lock_params.add("is_locked_buffer_length", 10)
-        lock_params.add("is_locked_offset_thresh", 0.01)
-        lock_params.add("ir_power", params.ParameterInt("", "ir_power", 6, is_mutable = False))
-
-        # STORM4 Initialization
-        cam = uc480Cam.CameraQPD(camera_id = 1, 
-                                 x_width = 300, 
-                                 y_width = 50,
-                                 offset_file = "cam_offsets_storm4_1.txt")
-
->>>>>>> 99036af2
-        stage = mclController.MCLStage("c:/Program Files/Mad City Labs/NanoDrive/")
-        lock_fn = lambda (x): 0.09 * x
-        control_thread = stageOffsetControl.StageCamThread(cam,
-                                                           stage,
-                                                           lock_fn,
-                                                           parameters.get("focuslock.qpd_sum_min", 50.0),
-                                                           parameters.get("focuslock.qpd_zcenter"),
-                                                           parameters.get("focuslock.is_locked_buffer_length", 3),
-                                                           parameters.get("focuslock.is_locked_offset_thresh", 1))
-        
-        ir_laser = LDC210.LDC210PWMLJ()
-        focusLockZ.FocusLockZCam.__init__(self,
-                                          parameters,
-                                          control_thread,
-                                          ir_laser,
-                                          parent)
-
-#
-# The MIT License
-#
-# Copyright (c) 2012 Zhuang Lab, Harvard University
-#
-# Permission is hereby granted, free of charge, to any person obtaining a copy
-# of this software and associated documentation files (the "Software"), to deal
-# in the Software without restriction, including without limitation the rights
-# to use, copy, modify, merge, publish, distribute, sublicense, and/or sell
-# copies of the Software, and to permit persons to whom the Software is
-# furnished to do so, subject to the following conditions:
-#
-# The above copyright notice and this permission notice shall be included in
-# all copies or substantial portions of the Software.
-#
-# THE SOFTWARE IS PROVIDED "AS IS", WITHOUT WARRANTY OF ANY KIND, EXPRESS OR
-# IMPLIED, INCLUDING BUT NOT LIMITED TO THE WARRANTIES OF MERCHANTABILITY,
-# FITNESS FOR A PARTICULAR PURPOSE AND NONINFRINGEMENT. IN NO EVENT SHALL THE
-# AUTHORS OR COPYRIGHT HOLDERS BE LIABLE FOR ANY CLAIM, DAMAGES OR OTHER
-# LIABILITY, WHETHER IN AN ACTION OF CONTRACT, TORT OR OTHERWISE, ARISING FROM,
-# OUT OF OR IN CONNECTION WITH THE SOFTWARE OR THE USE OR OTHER DEALINGS IN
-# THE SOFTWARE.
-#
+        stage = mclController.MCLStage("c:/Program Files/Mad City Labs/NanoDrive/")
+        lock_fn = lambda (x): 0.09 * x
+        control_thread = stageOffsetControl.StageCamThread(cam,
+                                                           stage,
+                                                           lock_fn,
+                                                           parameters.get("focuslock.qpd_sum_min", 50.0),
+                                                           parameters.get("focuslock.qpd_zcenter"),
+                                                           parameters.get("focuslock.is_locked_buffer_length", 3),
+                                                           parameters.get("focuslock.is_locked_offset_thresh", 1))
+        
+        ir_laser = LDC210.LDC210PWMLJ()
+        focusLockZ.FocusLockZCam.__init__(self,
+                                          parameters,
+                                          control_thread,
+                                          ir_laser,
+                                          parent)
+
+#
+# The MIT License
+#
+# Copyright (c) 2012 Zhuang Lab, Harvard University
+#
+# Permission is hereby granted, free of charge, to any person obtaining a copy
+# of this software and associated documentation files (the "Software"), to deal
+# in the Software without restriction, including without limitation the rights
+# to use, copy, modify, merge, publish, distribute, sublicense, and/or sell
+# copies of the Software, and to permit persons to whom the Software is
+# furnished to do so, subject to the following conditions:
+#
+# The above copyright notice and this permission notice shall be included in
+# all copies or substantial portions of the Software.
+#
+# THE SOFTWARE IS PROVIDED "AS IS", WITHOUT WARRANTY OF ANY KIND, EXPRESS OR
+# IMPLIED, INCLUDING BUT NOT LIMITED TO THE WARRANTIES OF MERCHANTABILITY,
+# FITNESS FOR A PARTICULAR PURPOSE AND NONINFRINGEMENT. IN NO EVENT SHALL THE
+# AUTHORS OR COPYRIGHT HOLDERS BE LIABLE FOR ANY CLAIM, DAMAGES OR OTHER
+# LIABILITY, WHETHER IN AN ACTION OF CONTRACT, TORT OR OTHERWISE, ARISING FROM,
+# OUT OF OR IN CONNECTION WITH THE SOFTWARE OR THE USE OR OTHER DEALINGS IN
+# THE SOFTWARE.
+#