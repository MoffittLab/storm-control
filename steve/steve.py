--- conflicted
+++ resolved
@@ -66,7 +66,7 @@
     # @return The file filter value
     @hdebug.debug
     def getValues(self):
-        return self.directory_line_edit.text(), self.file_filter_line_edit.text()
+        return str(self.directory_line_edit.text()), str(self.file_filter_line_edit.text())
 
     ## handleNewDirectory
     #
@@ -556,13 +556,16 @@
     #
     @hdebug.debug
     def handleLoadDax(self, boolean):
+        # Open dialog to select files
         dax_filenames = QtGui.QFileDialog.getOpenFileNames(self,
                                                            "Load Dax Files",
                                                            self.parameters.directory,
                                                            "*.dax")
-<<<<<<< HEAD
-        for i in range(dax_filenames.count()):
-            self.comm.loadImage(str(dax_filenames.takeFirst()))
+        # Convert to a list of strings
+        filenames = [str(f) for f in dax_filenames]
+
+        # Load dax.
+        self.loadDax(filenames)
 
     ## handleLoadDaxByPattern
     #
@@ -596,11 +599,11 @@
             return
         
         # Find files matching filter in default directory
-        filenames = [f for f in os.listdir(directory) if re.match(str(file_filter), f)]
+        filenames = [directory + f for f in os.listdir(directory) if re.match(str(file_filter), f)]
         
         # Exit if empty
         if not filenames:
-            error_string = "No files in " + self.parameters.directory
+            error_string = "No files in " + directory
             error_string += " matched the provided filter: " + str(file_filter)
            
             QtGui.QMessageBox.warning(self,
@@ -612,30 +615,9 @@
         else:
             print "Found " + str(len(filenames)) + " files matching " + file_filter + " in " + self.parameters.directory
 
-        # Create progress bar
-        progress_bar = QtGui.QProgressDialog("Loading " + str(len(filenames)) +  " Files ...",
-                                             "Abort Load",
-                                             0,
-                                             len(filenames),
-                                             self)
-        progress_bar.setWindowTitle("Dax Load Progress")
-        progress_bar.setWindowModality(QtCore.Qt.WindowModal)
-        file_number = 1
-        
-        # Load dax files
-        for filename in filenames:
-            if progress_bar.wasCanceled(): break
-            self.comm.loadImage(self.parameters.directory + filename)
-            progress_bar.setValue(file_number)
-            file_number += 1
-
-        # Close progress bar
-        progress_bar.close()
+        # Load dax
+        self.loadDax(filenames)
                                          
-=======
-        self.loadDax(dax_filenames)
-
->>>>>>> ddfa0546
     ## handleLoadMosaic
     #
     # Handles a user request to load a mosaic.
@@ -855,10 +837,28 @@
     # @param boolean Dummy parameter.
     #
     @hdebug.debug
-    def loadDax(self, dax_filenames):
-        for i in range(dax_filenames.count()):
-            self.comm.loadImage(str(dax_filenames.takeFirst()))
-
+    def loadDax(self, filenames):
+
+        # Create progress bar
+        progress_bar = QtGui.QProgressDialog("Loading " + str(len(filenames)) +  " Files ...",
+                                             "Abort Load",
+                                             0,
+                                             len(filenames),
+                                             self)
+        progress_bar.setWindowTitle("Dax Load Progress")
+        progress_bar.setWindowModality(QtCore.Qt.WindowModal)
+        file_number = 1
+        
+        # Load dax files
+        for filename in filenames:
+            if progress_bar.wasCanceled(): break
+            self.comm.loadImage(filename)
+            progress_bar.setValue(file_number)
+            file_number += 1
+
+        # Close progress bar
+        progress_bar.close()
+        
     ## loadMosaic
     #
     # Handles the load mosaic action.
